--- conflicted
+++ resolved
@@ -35,11 +35,8 @@
     "uvicorn>=0.34.3",
     "coolname>=2.2.0",
     "watchdog>=6.0.0",
-<<<<<<< HEAD
-=======
     "tomli-w>=1.2.0",
 
->>>>>>> 79dc8f22
     # The following dependencies have been inlined from imbue_core.
     #
     # See ../imbue_core/pyproject.toml for the full files.
