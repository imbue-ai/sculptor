--- conflicted
+++ resolved
@@ -24,10 +24,6 @@
     "syrupy",
     "typeid-python",
     "typer",
-<<<<<<< HEAD
-    "uvicorn>=0.34.3",
-    "sculptor-v0",
-=======
     "sculptor_v0",
     "filelock>=3.8.0",
     "psutil>=5.9.0",
@@ -36,7 +32,7 @@
     "requests>=2.28.0",
     "selenium>=4.0.0",
     "splinter>=0.19.0",
->>>>>>> e9e2588b
+    "uvicorn>=0.34.3",
 ]
 requires-python = ">=3.11"
 
