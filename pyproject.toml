--- conflicted
+++ resolved
@@ -82,13 +82,9 @@
     "pytest-playwright==0.7.0",
     "pytest-metadata==3.1.1",
     "pyfixfmt",
-<<<<<<< HEAD
-    "pytest-cov",
-=======
     "pytest-cov>=6.2.1",
     "pytest-xdist>=3.8.0",
     "pytest>=8.4.1",
->>>>>>> 19a12956
     "sculptor_v0", # Tests still have a dependency on Sculptor v0
     "selenium>=4.0.0",
     "syrupy",
