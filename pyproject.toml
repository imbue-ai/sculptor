--- conflicted
+++ resolved
@@ -65,11 +65,8 @@
     "grpclib>=0.4.7",
     "posthog==5.4.0",
     # End imbue_core inline
-<<<<<<< HEAD
     "alembic>=1.16.1",
-=======
     "pytest-cov>=6.2.1",
->>>>>>> a9fb8247
 ]
 requires-python = ">=3.11"
 
