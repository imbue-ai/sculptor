.PHONY: dev start frontend backend rm-state clean install help tmux-dev tmux-stop test-integration
.SILENT:
.ONESHELL:

# Variables
SESSION_NAME := sculptor-session
REPO_PATH ?= $(error REPO_PATH is required. Usage: make dev REPO_PATH=/path/to/repo)
DEV_MODE ?= false
# Force SHELL to /bin/bash for users of more esoteric shells
ifeq ($(filter %bash %zsh,$(SHELL)),)
    SHELL := /bin/bash
endif

dev: tmux-dev ## Run both frontend and backend in tmux session (requires REPO_PATH=/path/to/repo)

start: install tmux-dev

tmux-dev: ## Start tmux session with frontend and backend windows (requires REPO_PATH=/path/to/repo)
	echo "Starting tmux development session..."
	echo "Using repository path: $(REPO_PATH)"
	echo "Killing existing session if present..."
	tmux kill-session -t $(SESSION_NAME) 2>/dev/null || true
	echo "Creating new tmux session..."
	tmux new-session -d -s $(SESSION_NAME) -n frontend $(SHELL)
	tmux new-window -t $(SESSION_NAME) -n backend $(SHELL)
	tmux send-keys -t $(SESSION_NAME):frontend "cd $(PWD)/../sculptor_v0/frontend && DEV_MODE=$(DEV_MODE) npm run dev" Enter
	tmux send-keys -t $(SESSION_NAME):backend "cd $(PWD) && DEV_MODE=$(DEV_MODE) uv run python -m sculptor.cli.main $(REPO_PATH)" Enter
	echo "Development servers started in tmux session '$(SESSION_NAME)'"
	echo "Backend serving repository: $(REPO_PATH)"
	echo "Use 'tmux attach -t $(SESSION_NAME)' to attach to the session"
	echo "Use 'make tmux-stop' to stop the session"
	tmux attach -t $(SESSION_NAME) || echo "Failed to attach to tmux session. You can attach manually using 'tmux attach -t $(SESSION_NAME)'"

tmux-stop: ## Stop tmux development session
	echo "Stopping tmux session..."
	tmux kill-session -t $(SESSION_NAME) 2>/dev/null || echo "Session '$(SESSION_NAME)' not found"

frontend: ## Run the frontend development server
	echo "Starting frontend server..."
	cd ../sculptor_v0/frontend && npm run dev

backend: ## Run the backend server (requires REPO_PATH=/path/to/repo)
	echo "Starting backend server..."
	echo "Using repository path: $(REPO_PATH)"
	uv run python -m sculptor.cli.main $(REPO_PATH)

rm-state: ## Clear sculptor application state
	echo "Clearing sculptor database..."
	rm /tmp/sculptor.db

# Build commands follow

clean: ## Clean node_modules and Python cache
	echo "Cleaning up..."
	rm -rf ../sculptor_v0/frontend/node_modules
	find . -type d -name "__pycache__" -exec rm -rf {} + 2>/dev/null || true
	find . -name "*.pyc" -delete 2>/dev/null || true
	rm ../dist/* claude-container/*.whl || true
	rm -r ./frontend-dist/* || true
	rm -r build/* || true
	rm -r _vendor/* || true
	rm -r sculptor/_version.py || true


install: ## Install dependencies for both frontend and backend
	echo "Installing frontend dependencies..."
	( cd ../sculptor_v0/frontend && npm install --force )
	echo "Installing backend dependencies..."
	uv sync --dev
	# We cannot install imbue_core's dependencies at this time, because that
	# would bake in platform-specific .so files and other binaries into our
	# build, which we want to be platform agnostic.
	uv pip install ../imbue_core --no-deps --target _vendor
	echo "Building the docker image."
	uv run sculptor/scripts/dev.py images


dist: clean install  ## Build a distribution for sculptor

    # We have a dependency on sculptor_v0 for the frontend artifacts
	cd ../sculptor_v0/frontend && npm run build
	cp -R ../sculptor_v0/frontend/dist/ ./frontend-dist

	uv run sculptor/scripts/dev.py create-version-file

	uv build --wheel --sdist


help: ## Show this help message
	echo "Available targets:"
	grep -E '^[a-zA-Z_-]+:.*?## .*$$' $(MAKEFILE_LIST) | awk 'BEGIN {FS = ":.*?## "}; {printf "  %-12s %s\n", $$1, $$2}'

# Tests below
test-integration: ## Run integration tests for Sculptor
<<<<<<< HEAD
	uv run sculptor/scripts/build.py images
	uv run --project ../sculptor pytest ../sculptor/tests/integration --no-headless -kv1 -sv -ra
=======
	uv run pytest tests/integration --no-headless -kv0 -sv -ra

test-unit: ## Run unit tests for Sculptor
	uv run pytest sculptor/ -n 8
>>>>>>> 132a3649
<|MERGE_RESOLUTION|>--- conflicted
+++ resolved
@@ -92,12 +92,8 @@
 
 # Tests below
 test-integration: ## Run integration tests for Sculptor
-<<<<<<< HEAD
 	uv run sculptor/scripts/build.py images
 	uv run --project ../sculptor pytest ../sculptor/tests/integration --no-headless -kv1 -sv -ra
-=======
-	uv run pytest tests/integration --no-headless -kv0 -sv -ra
 
 test-unit: ## Run unit tests for Sculptor
-	uv run pytest sculptor/ -n 8
->>>>>>> 132a3649
+	uv run pytest sculptor/ -n 8